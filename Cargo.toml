--- conflicted
+++ resolved
@@ -11,13 +11,9 @@
 ]
 
 [dependencies]
-<<<<<<< HEAD
 fallible-iterator = "0.1.4"
 byteorder = "1.0.0"
-=======
-fallible-iterator = "0.1.3"
 scroll = { version = "0.9.0", features = ["derive"] }
->>>>>>> beff20a1
 uuid = "0.5.0"
 
 [dev-dependencies]
