<<<<<<< HEAD
use std::mem;
use std::slice;

use scroll::{ctx::TryFromCtx, Pread};
=======
use scroll::{ctx::TryFromCtx, Endian, Pread};
>>>>>>> b72a5903

use crate::common::*;
use crate::modi::{
    constants, CrossModuleExport, CrossModuleRef, FileChecksum, FileIndex, FileInfo, LineInfo,
    LineInfoKind, ModuleRef,
};
use crate::symbol::{BinaryAnnotation, BinaryAnnotationsIter, InlineSiteSymbol};
use crate::FallibleIterator;

#[derive(Clone, Copy, Debug, Eq, PartialEq)]
#[repr(u32)]
#[allow(unused)]
enum DebugSubsectionKind {
    // Native
    Symbols = 0xf1,
    Lines = 0xf2,
    StringTable = 0xf3,
    FileChecksums = 0xf4,
    FrameData = 0xf5,
    InlineeLines = 0xf6,
    CrossScopeImports = 0xf7,
    CrossScopeExports = 0xf8,

    // .NET
    ILLines = 0xf9,
    FuncMDTokenMap = 0xfa,
    TypeMDTokenMap = 0xfb,
    MergedAssemblyInput = 0xfc,

    CoffSymbolRva = 0xfd,
}

impl DebugSubsectionKind {
    fn parse(value: u32) -> Result<Option<Self>> {
        if value >= 0xf1 && value <= 0xfd {
            Ok(Some(unsafe { std::mem::transmute(value) }))
        } else if value == constants::DEBUG_S_IGNORE {
            Ok(None)
        } else {
            Err(Error::UnimplementedDebugSubsection(value))
        }
    }
}

#[derive(Clone, Copy, Debug)]
struct DebugSubsectionHeader {
    /// The kind of this subsection.
    kind: u32,
    /// The length of this subsection in bytes, following the header.
    len: u32,
}

impl<'t> TryFromCtx<'t, Endian> for DebugSubsectionHeader {
    type Error = scroll::Error;
    type Size = usize;

    fn try_from_ctx(this: &'t [u8], le: Endian) -> scroll::Result<(Self, Self::Size)> {
        let mut offset = 0;
        let data = DebugSubsectionHeader {
            kind: this.gread_with(&mut offset, le)?,
            len: this.gread_with(&mut offset, le)?,
        };
        Ok((data, offset))
    }
}

impl DebugSubsectionHeader {
    fn kind(self) -> Result<Option<DebugSubsectionKind>> {
        DebugSubsectionKind::parse(self.kind)
    }

    fn len(self) -> usize {
        self.len as usize
    }
}

#[derive(Clone, Copy, Debug)]
struct DebugSubsection<'a> {
    pub kind: DebugSubsectionKind,
    pub data: &'a [u8],
}

#[derive(Clone, Debug, Default)]
struct DebugSubsectionIterator<'a> {
    buf: ParseBuffer<'a>,
}

impl<'a> DebugSubsectionIterator<'a> {
    fn new(data: &'a [u8]) -> Self {
        Self {
            buf: ParseBuffer::from(data),
        }
    }
}

impl<'a> FallibleIterator for DebugSubsectionIterator<'a> {
    type Item = DebugSubsection<'a>;
    type Error = Error;

    fn next(&mut self) -> Result<Option<Self::Item>> {
        while !self.buf.is_empty() {
            let header = self.buf.parse::<DebugSubsectionHeader>()?;
            let data = self.buf.take(header.len())?;
            let kind = match header.kind()? {
                Some(kind) => kind,
                None => continue,
            };

            return Ok(Some(DebugSubsection { kind, data }));
        }

        Ok(None)
    }
}

#[derive(Clone, Copy, Debug, Default)]
struct DebugInlineeLinesHeader {
    /// The signature of the inlinees
    signature: u32,
}

impl<'t> TryFromCtx<'t, Endian> for DebugInlineeLinesHeader {
    type Error = scroll::Error;
    type Size = usize;

    fn try_from_ctx(this: &'t [u8], le: Endian) -> scroll::Result<(Self, Self::Size)> {
        let mut offset = 0;
        let data = DebugInlineeLinesHeader {
            signature: this.gread_with(&mut offset, le)?,
        };
        Ok((data, offset))
    }
}

impl DebugInlineeLinesHeader {
    pub fn has_extra_files(self) -> bool {
        self.signature == constants::CV_INLINEE_SOURCE_LINE_SIGNATURE_EX
    }
}

#[derive(Clone, Copy, Debug, Default, PartialEq)]
pub struct InlineeSourceLine<'a> {
    pub inlinee: IdIndex,
    pub file_id: FileIndex,
    pub line: u32,
    extra_files: &'a [u8],
}

impl<'a> InlineeSourceLine<'a> {
    // TODO: Implement extra files iterator when needed.
}

impl<'a> TryFromCtx<'a, DebugInlineeLinesHeader> for InlineeSourceLine<'a> {
    type Error = Error;
    type Size = usize;

    fn try_from_ctx(this: &'a [u8], header: DebugInlineeLinesHeader) -> Result<(Self, Self::Size)> {
        let mut buf = ParseBuffer::from(this);
        let inlinee = buf.parse()?;
        let file_id = buf.parse()?;
        let line = buf.parse()?;

        let extra_files = if header.has_extra_files() {
            let file_count = buf.parse::<u32>()? as usize;
            buf.take(file_count * std::mem::size_of::<u32>())?
        } else {
            &[]
        };

        let source_line = Self {
            inlinee,
            file_id,
            line,
            extra_files,
        };

        Ok((source_line, buf.pos()))
    }
}

#[derive(Debug, Clone, Default)]
struct DebugInlineeLinesIterator<'a> {
    header: DebugInlineeLinesHeader,
    buf: ParseBuffer<'a>,
}

impl<'a> FallibleIterator for DebugInlineeLinesIterator<'a> {
    type Item = InlineeSourceLine<'a>;
    type Error = Error;

    fn next(&mut self) -> Result<Option<Self::Item>> {
        if self.buf.is_empty() {
            Ok(None)
        } else {
            Ok(Some(self.buf.parse_with(self.header)?))
        }
    }
}

#[derive(Clone, Debug, Default)]
struct DebugInlineeLinesSubsection<'a> {
    header: DebugInlineeLinesHeader,
    data: &'a [u8],
}

impl<'a> DebugInlineeLinesSubsection<'a> {
    fn parse(data: &'a [u8]) -> Result<Self> {
        let mut buf = ParseBuffer::from(data);
        let header = buf.parse::<DebugInlineeLinesHeader>()?;

        Ok(Self {
            header,
            data: &data[buf.pos()..],
        })
    }

    /// Iterate through all inlinees.
    fn lines(&self) -> DebugInlineeLinesIterator<'a> {
        DebugInlineeLinesIterator {
            header: self.header,
            buf: ParseBuffer::from(self.data),
        }
    }
}

#[derive(Clone, Copy, Debug, Default)]
struct DebugLinesHeader {
    /// Section offset of this line contribution.
    offset: PdbInternalSectionOffset,
    /// See LineFlags enumeration.
    flags: u16,
    /// Code size of this line contribution.
    code_size: u32,
}

impl<'t> TryFromCtx<'t, Endian> for DebugLinesHeader {
    type Error = scroll::Error;
    type Size = usize;

    fn try_from_ctx(this: &'t [u8], le: Endian) -> scroll::Result<(Self, Self::Size)> {
        let mut offset = 0;
        let data = DebugLinesHeader {
            offset: this.gread_with(&mut offset, le)?,
            flags: this.gread_with(&mut offset, le)?,
            code_size: this.gread_with(&mut offset, le)?,
        };
        Ok((data, offset))
    }
}

impl DebugLinesHeader {
    fn has_columns(self) -> bool {
        self.flags & constants::CV_LINES_HAVE_COLUMNS != 0
    }
}

struct DebugLinesSubsection<'a> {
    header: DebugLinesHeader,
    data: &'a [u8],
}

impl<'a> DebugLinesSubsection<'a> {
    fn parse(data: &'a [u8]) -> Result<Self> {
        let mut buf = ParseBuffer::from(data);
        let header = buf.parse()?;
        let data = &data[buf.pos()..];
        Ok(Self { header, data })
    }

    fn blocks(&self) -> DebugLinesBlockIterator<'a> {
        DebugLinesBlockIterator {
            header: self.header,
            buf: ParseBuffer::from(self.data),
        }
    }
}

/// Marker instructions for a line offset.
#[derive(Clone, Copy, Debug, Eq, PartialEq)]
enum LineMarkerKind {
    /// A debugger should skip this address.
    DoNotStepOnto,
    /// A debugger should not step into this address.
    DoNotStepInto,
}

/// The raw line number entry in a PDB.
<<<<<<< HEAD
#[repr(C)]
#[derive(Clone, Copy, Debug, Pread)]
=======
#[repr(C, packed)]
#[derive(Clone, Copy, Debug)]
>>>>>>> b72a5903
struct LineNumberHeader {
    /// Offset to start of code bytes for line number.
    offset: u32,
    /// Combined information on the start line, end line and entry type:
    ///
    /// ```ignore
    /// unsigned long   linenumStart:24;  // line where statement/expression starts
    /// unsigned long   deltaLineEnd:7;   // delta to line where statement ends (optional)
    /// unsigned long   fStatement  :1;   // true if a statement line number, else an expression
    /// ```
    flags: u32,
}

impl<'t> TryFromCtx<'t, Endian> for LineNumberHeader {
    type Error = scroll::Error;
    type Size = usize;

    fn try_from_ctx(this: &'t [u8], le: Endian) -> scroll::Result<(Self, Self::Size)> {
        let mut offset = 0;
        let data = LineNumberHeader {
            offset: this.gread_with(&mut offset, le)?,
            flags: this.gread_with(&mut offset, le)?,
        };
        Ok((data, offset))
    }
}

/// A mapping of code section offsets to source line numbers.
#[derive(Clone, Debug)]
struct LineNumberEntry {
    /// Delta offset to the start of this line contribution (debug lines subsection).
    pub offset: u32,
    /// Start line number of the statement or expression.
    pub start_line: u32,
    /// End line number of the statement or expression.
    pub end_line: u32,
    /// The type of code construct this line entry refers to.
    pub kind: LineInfoKind,
}

/// Marker for debugging purposes.
#[derive(Clone, Debug)]
struct LineMarkerEntry {
    /// Delta offset to the start of this line contribution (debug lines subsection).
    pub offset: u32,
    /// The marker kind, hinting a debugger how to deal with code at this offset.
    pub kind: LineMarkerKind,
}

/// A parsed line entry.
#[derive(Clone, Debug)]
enum LineEntry {
    /// Declares a source line number.
    Number(LineNumberEntry),
    /// Declares a debugging marker.
    Marker(LineMarkerEntry),
}

impl LineNumberHeader {
    /// Parse this line number header into a line entry.
    pub fn parse(self) -> LineEntry {
        // The compiler generates special line numbers to hint the debugger. Separate these out so
        // that they are not confused with actual line number entries.
        let start_line = self.flags & 0x00ff_ffff;
        let marker = match start_line {
            0xfee_fee => Some(LineMarkerKind::DoNotStepOnto),
            0xf00_f00 => Some(LineMarkerKind::DoNotStepInto),
            _ => None,
        };

        if let Some(kind) = marker {
            return LineEntry::Marker(LineMarkerEntry {
                offset: self.offset,
                kind,
            });
        }

        // It has been observed in some PDBs that this does not store a delta to start_line but
        // actually just the truncated value of `end_line`. Therefore, prefer to use `end_line` and
        // compute the deta from `end_line` and `start_line`, if needed.
        let line_delta = self.flags & 0x7f00_0000 >> 24;

        // The line_delta contains the lower 7 bits of the end line number. We take all higher bits
        // from the start line and OR them with the lower delta bits. This combines to the full
        // original end line number.
        let high_start = start_line & !0x7f;
        let mut end_line = high_start | line_delta;

        // If the end line number is smaller than the start line, we have to assume an overflow.
        // The end line will most likely be within 128 lines from the start line. Thus, we account
        // for the overflow by adding 1 to the 8th bit.
        if end_line < start_line {
            end_line += 1 << 7;
        }

        let kind = if self.flags & 0x8000_0000 != 0 {
            LineInfoKind::Statement
        } else {
            LineInfoKind::Expression
        };

        LineEntry::Number(LineNumberEntry {
            offset: self.offset,
            start_line,
            end_line,
            kind,
        })
    }
}

#[derive(Clone, Debug, Default)]
struct DebugLinesIterator<'a> {
    block: DebugLinesBlockHeader,
    buf: ParseBuffer<'a>,
}

impl FallibleIterator for DebugLinesIterator<'_> {
    type Item = LineEntry;
    type Error = Error;

    fn next(&mut self) -> Result<Option<Self::Item>> {
        if self.buf.is_empty() {
            return Ok(None);
        }

        self.buf.parse().map(LineNumberHeader::parse).map(Some)
    }
}

<<<<<<< HEAD
#[derive(Clone, Copy, Debug, Default, Pread)]
#[repr(C)]
=======
#[derive(Clone, Copy, Debug, Default)]
#[repr(C, packed)]
>>>>>>> b72a5903
struct ColumnNumberEntry {
    start_column: u16,
    end_column: u16,
}

impl<'t> TryFromCtx<'t, Endian> for ColumnNumberEntry {
    type Error = scroll::Error;
    type Size = usize;

    fn try_from_ctx(this: &'t [u8], le: Endian) -> scroll::Result<(Self, Self::Size)> {
        let mut offset = 0;
        let data = ColumnNumberEntry {
            start_column: this.gread_with(&mut offset, le)?,
            end_column: this.gread_with(&mut offset, le)?,
        };
        Ok((data, offset))
    }
}

#[derive(Clone, Debug, Default)]
struct DebugColumnsIterator<'a> {
    block: DebugLinesBlockHeader,
    buf: ParseBuffer<'a>,
}

impl FallibleIterator for DebugColumnsIterator<'_> {
    type Item = ColumnNumberEntry;
    type Error = Error;

    fn next(&mut self) -> Result<Option<Self::Item>> {
        if self.buf.is_empty() {
            return Ok(None);
        }

        self.buf.parse().map(Some)
    }
}

<<<<<<< HEAD
#[repr(C)]
#[derive(Clone, Copy, Debug, Default, Pread)]
=======
#[repr(C, packed)]
#[derive(Clone, Copy, Debug, Default)]
>>>>>>> b72a5903
struct DebugLinesBlockHeader {
    /// Offset of the file checksum in the file checksums debug subsection.
    file_index: u32,

    /// Number of line entries in this block.
    ///
    /// If the debug lines subsection also contains column information (see `has_columns`), then the
    /// same number of column entries will be present after the line entries.
    num_lines: u32,

    /// Total byte size of this block, including following line and column entries.
    block_size: u32,
}

impl<'t> TryFromCtx<'t, Endian> for DebugLinesBlockHeader {
    type Error = scroll::Error;
    type Size = usize;

    fn try_from_ctx(this: &'t [u8], le: Endian) -> scroll::Result<(Self, Self::Size)> {
        let mut offset = 0;
        let data = DebugLinesBlockHeader {
            file_index: this.gread_with(&mut offset, le)?,
            num_lines: this.gread_with(&mut offset, le)?,
            block_size: this.gread_with(&mut offset, le)?,
        };
        Ok((data, offset))
    }
}

impl DebugLinesBlockHeader {
    /// The byte size of all line and column records combined.
    fn data_size(&self) -> usize {
        self.block_size as usize - std::mem::size_of::<Self>()
    }

    /// The byte size of all line number entries combined.
    fn line_size(&self) -> usize {
        self.num_lines as usize * std::mem::size_of::<LineNumberHeader>()
    }

    /// The byte size of all column number entries combined.
    fn column_size(&self, subsection: DebugLinesHeader) -> usize {
        if subsection.has_columns() {
            self.num_lines as usize * std::mem::size_of::<ColumnNumberEntry>()
        } else {
            0
        }
    }
}

#[derive(Clone, Debug)]
struct DebugLinesBlock<'a> {
    header: DebugLinesBlockHeader,
    line_data: &'a [u8],
    column_data: &'a [u8],
}

impl<'a> DebugLinesBlock<'a> {
    #[allow(unused)]
    fn file_index(&self) -> FileIndex {
        FileIndex(self.header.file_index)
    }

    fn lines(&self) -> DebugLinesIterator<'a> {
        DebugLinesIterator {
            block: self.header,
            buf: ParseBuffer::from(self.line_data),
        }
    }

    fn columns(&self) -> DebugColumnsIterator<'a> {
        DebugColumnsIterator {
            block: self.header,
            buf: ParseBuffer::from(self.line_data),
        }
    }
}

#[derive(Clone, Debug, Default)]
struct DebugLinesBlockIterator<'a> {
    header: DebugLinesHeader,
    buf: ParseBuffer<'a>,
}

impl<'a> FallibleIterator for DebugLinesBlockIterator<'a> {
    type Item = DebugLinesBlock<'a>;
    type Error = Error;

    fn next(&mut self) -> Result<Option<Self::Item>> {
        if self.buf.is_empty() {
            return Ok(None);
        }

        // The header is followed by a variable-size chunk of data, specified by `data_size`. Load
        // all of it at once to ensure we're not reading garbage in case there is more information
        // we do not yet understand.
        let header = self.buf.parse::<DebugLinesBlockHeader>()?;
        let data = self.buf.take(header.data_size())?;

        // The first data is a set of line entries, optionally followed by column entries. Load both
        // and discard eventual data that follows
        let (line_data, data) = data.split_at(header.line_size());
        let (column_data, remainder) = data.split_at(header.column_size(self.header));

        // In case the PDB format is extended with more information, we'd like to know here.
        debug_assert!(remainder.is_empty());

        Ok(Some(DebugLinesBlock {
            header,
            line_data,
            column_data,
        }))
    }
}

/// Possible representations of file checksums in the file checksums subsection.
#[repr(u8)]
#[allow(unused)]
#[derive(Clone, Copy, Debug, Eq, Ord, Hash, PartialEq, PartialOrd)]
enum FileChecksumKind {
    None = 0,
    Md5 = 1,
    Sha1 = 2,
    Sha256 = 3,
}

impl FileChecksumKind {
    /// Parses the checksum kind from its raw value.
    fn parse(value: u8) -> Result<Self> {
        if value <= 3 {
            Ok(unsafe { std::mem::transmute(value) })
        } else {
            Err(Error::UnimplementedFileChecksumKind(value))
        }
    }
}

/// Raw header of a single file checksum entry.
#[derive(Clone, Copy, Debug)]
struct FileChecksumHeader {
    name_offset: u32,
    checksum_size: u8,
    checksum_kind: u8,
}

impl<'t> TryFromCtx<'t, Endian> for FileChecksumHeader {
    type Error = scroll::Error;
    type Size = usize;

    fn try_from_ctx(this: &'t [u8], le: Endian) -> scroll::Result<(Self, Self::Size)> {
        let mut offset = 0;
        let data = FileChecksumHeader {
            name_offset: this.gread_with(&mut offset, le)?,
            checksum_size: this.gread_with(&mut offset, le)?,
            checksum_kind: this.gread_with(&mut offset, le)?,
        };
        Ok((data, offset))
    }
}

/// A file checksum entry.
#[derive(Clone, Debug)]
struct FileChecksumEntry<'a> {
    /// Reference to the file name in the string table.
    name: StringRef,
    /// File checksum value.
    checksum: FileChecksum<'a>,
}

#[derive(Clone, Debug, Default)]
struct DebugFileChecksumsIterator<'a> {
    buf: ParseBuffer<'a>,
}

impl<'a> FallibleIterator for DebugFileChecksumsIterator<'a> {
    type Item = FileChecksumEntry<'a>;
    type Error = Error;

    fn next(&mut self) -> Result<Option<Self::Item>> {
        if self.buf.is_empty() {
            return Ok(None);
        }

        let header = self.buf.parse::<FileChecksumHeader>()?;
        let checksum_data = self.buf.take(header.checksum_size as usize)?;

        let checksum = match FileChecksumKind::parse(header.checksum_kind)? {
            FileChecksumKind::None => FileChecksum::None,
            FileChecksumKind::Md5 => FileChecksum::Md5(checksum_data),
            FileChecksumKind::Sha1 => FileChecksum::Sha1(checksum_data),
            FileChecksumKind::Sha256 => FileChecksum::Sha256(checksum_data),
        };

        self.buf.align(4)?;

        Ok(Some(FileChecksumEntry {
            name: StringRef(header.name_offset),
            checksum,
        }))
    }
}

#[derive(Clone, Debug, Default)]
struct DebugFileChecksumsSubsection<'a> {
    data: &'a [u8],
}

impl<'a> DebugFileChecksumsSubsection<'a> {
    /// Creates a new file checksums subsection.
    fn parse(data: &'a [u8]) -> Result<Self> {
        Ok(Self { data })
    }

    /// Returns an iterator over all file checksum entries.
    #[allow(unused)]
    fn entries(&self) -> Result<DebugFileChecksumsIterator<'a>> {
        self.entries_at_offset(FileIndex(0))
    }

    /// Returns an iterator over file checksum entries starting at the given offset.
    fn entries_at_offset(&self, offset: FileIndex) -> Result<DebugFileChecksumsIterator<'a>> {
        let mut buf = ParseBuffer::from(self.data);
        buf.take(offset.0 as usize)?;
        Ok(DebugFileChecksumsIterator { buf })
    }
}

#[derive(Clone, Copy, Debug)]
struct CrossScopeImportModule<'a> {
    name: ModuleRef,
    /// unparsed in LE byteorder
    imports: &'a [u32],
}

impl CrossScopeImportModule<'_> {
    /// Returns the local reference at the given offset.
    ///
    /// This function performs an "unsafe" conversion of the raw value into `Local<I>`. It is
    /// assumed that this function is only called from contexts where `I` can be statically
    /// inferred.
    fn get<I>(self, import: usize) -> Option<Local<I>>
    where
        I: ItemIndex,
    {
        let value = self.imports.get(import)?;
        let index = u32::from_le(*value).into();
        Some(Local(index))
    }
}

#[derive(Clone, Debug, Default)]
struct CrossScopeImportModuleIter<'a> {
    buf: ParseBuffer<'a>,
}

impl<'a> FallibleIterator for CrossScopeImportModuleIter<'a> {
    type Item = CrossScopeImportModule<'a>;
    type Error = Error;

    fn next(&mut self) -> Result<Option<Self::Item>> {
        if self.buf.is_empty() {
            return Ok(None);
        }

        let name = ModuleRef(self.buf.parse()?);
        let count = self.buf.parse::<u32>()? as usize;

        let data = self.buf.take(count * mem::size_of::<u32>())?;
        let imports =
            cast_aligned(data).ok_or_else(|| Error::InvalidStreamLength("CrossScopeImports"))?;

        Ok(Some(CrossScopeImportModule { name, imports }))
    }
}

#[derive(Clone, Copy, Debug, Default)]
struct DebugCrossScopeImportsSubsection<'a> {
    data: &'a [u8],
}

impl<'a> DebugCrossScopeImportsSubsection<'a> {
    fn parse(data: &'a [u8]) -> Result<Self> {
        Ok(Self { data })
    }

    fn modules(self) -> CrossScopeImportModuleIter<'a> {
        let buf = ParseBuffer::from(self.data);
        CrossScopeImportModuleIter { buf }
    }
}

/// Provides efficient access to imported types and IDs from other modules.
///
/// This can be used to resolve cross module references. See [`ItemIndex::is_cross_module`] for more
/// information.
#[derive(Clone, Debug, Default)]
pub struct CrossModuleImports<'a> {
    modules: Vec<CrossScopeImportModule<'a>>,
}

impl<'a> CrossModuleImports<'a> {
    /// Creates `CrossModuleImports` from the imports debug subsection.
    fn from_section(section: DebugCrossScopeImportsSubsection<'a>) -> Result<Self> {
        let modules = section.modules().collect()?;
        Ok(Self { modules })
    }

    /// Loads `CrossModuleImports` from the debug subsections data.
    pub(crate) fn parse(data: &'a [u8]) -> Result<Self> {
        let import_data = DebugSubsectionIterator::new(data)
            .find(|sec| sec.kind == DebugSubsectionKind::CrossScopeImports)?
            .map(|sec| sec.data);

        match import_data {
            Some(d) => Self::from_section(DebugCrossScopeImportsSubsection::parse(d)?),
            None => Ok(Self::default()),
        }
    }

    /// Resolves the referenced module and local index for the index.
    ///
    /// The given index **must** be a cross module reference. Use `ItemIndex::is_cross_module` to
    /// check this before invoking this function. If successful, this function returns a reference
    /// to the module that declares the type, as well as the local index of the type in that module.
    ///
    /// # Errors
    ///
    /// * `Error::NotACrossModuleRef` if the given index is already a global index and not a cross
    ///   module reference.
    /// * `Error::CrossModuleRefNotFound` if the cross module reference points to a module or local
    ///   index that is not indexed by this import table.
    pub fn resolve_import<I>(&self, index: I) -> Result<CrossModuleRef<I>>
    where
        I: ItemIndex,
    {
        let raw_index = index.into();
        if !index.is_cross_module() {
            return Err(Error::NotACrossModuleRef(raw_index));
        }

        let module_index = ((raw_index >> 20) & 0x7ff) as usize;
        let import_index = (raw_index & 0x000f_ffff) as usize;

        let module = self
            .modules
            .get(module_index)
            .ok_or_else(|| Error::CrossModuleRefNotFound(raw_index))?;

        let local_index = module
            .get(import_index)
            .ok_or_else(|| Error::CrossModuleRefNotFound(raw_index))?;

        Ok(CrossModuleRef(module.name, local_index))
    }
}

/// Raw representation of `CrossModuleExport`.
///
/// This type can directly be mapped onto a slice of binary data and exposes the underlying `local`
/// and `global` fields with correct endianness via getter methods. There are two ways to use this:
///
///  1. Binary search over a slice of exports to find the one matching a given local index
///  2. Enumerate all for debugging purposes
#[repr(C)]
#[derive(Clone, Copy, Debug, Eq, Ord, PartialEq, PartialOrd, Pread)]
struct RawCrossScopeExport {
    /// The local index within the module.
    ///
    /// This maps to `Local<I: ItemIndex>` in the public type signature.
    local: u32,

    /// The index in the global type or id stream.
    ///
    /// This maps to `I: ItemIndex` in the public type signature.
    global: u32,
}

impl From<RawCrossScopeExport> for CrossModuleExport {
    fn from(raw: RawCrossScopeExport) -> Self {
        if (raw.local & 0x8000_0000) != 0 {
            Self::Id(Local(IdIndex(raw.local)), IdIndex(raw.global))
        } else {
            Self::Type(Local(TypeIndex(raw.local)), TypeIndex(raw.global))
        }
    }
}

struct RawCrossScopeExportsIter<'a> {
    buf: ParseBuffer<'a>,
}

impl FallibleIterator for RawCrossScopeExportsIter<'_> {
    type Item = RawCrossScopeExport;
    type Error = Error;

    fn next(&mut self) -> Result<Option<Self::Item>> {
        if self.buf.is_empty() {
            return Ok(None);
        }

        self.buf.parse().map(Some)
    }
}

#[derive(Clone, Copy, Debug, Default)]
struct DebugCrossScopeExportsSubsection<'a> {
    data: &'a [u8],
}

impl<'a> DebugCrossScopeExportsSubsection<'a> {
    /// Creates a new cross scope exports subsection.
    fn parse(data: &'a [u8]) -> Result<Self> {
        if cast_aligned::<RawCrossScopeExport>(data).is_none() {
            return Err(Error::InvalidStreamLength(
                "DebugCrossScopeExportsSubsection",
            ));
        }

        Ok(Self { data })
    }

    fn exports(self) -> RawCrossScopeExportsIter<'a> {
        let buf = ParseBuffer::from(self.data);
        RawCrossScopeExportsIter { buf }
    }
}

/// Iterator returned by
/// [`CrossModuleExports::exports`](struct.CrossModuleExports.html#method.exports).
#[derive(Clone, Debug)]
pub struct CrossModuleExportIter<'a> {
    exports: slice::Iter<'a, RawCrossScopeExport>,
}

impl Default for CrossModuleExportIter<'_> {
    fn default() -> Self {
        Self { exports: [].iter() }
    }
}

impl<'a> FallibleIterator for CrossModuleExportIter<'a> {
    type Item = CrossModuleExport;
    type Error = Error;

    fn next(&mut self) -> Result<Option<Self::Item>> {
        Ok(self.exports.next().map(|r| (*r).into()))
    }
}

/// A table of exports declared by this module.
///
/// Other modules can import types and ids from this module by using [cross module references].
///
/// [cross module references]: trait.ItemIndex.html#method.is_cross_module
#[derive(Clone, Debug, Default)]
pub struct CrossModuleExports {
    raw_exports: Vec<RawCrossScopeExport>,
}

impl CrossModuleExports {
    fn from_section(section: DebugCrossScopeExportsSubsection<'_>) -> Result<Self> {
        let raw_exports = section.exports().collect()?;
        Ok(Self { raw_exports })
    }

    pub(crate) fn parse(data: &[u8]) -> Result<Self> {
        let export_data = DebugSubsectionIterator::new(data)
            .find(|sec| sec.kind == DebugSubsectionKind::CrossScopeExports)?
            .map(|sec| sec.data);

        match export_data {
            Some(d) => Self::from_section(DebugCrossScopeExportsSubsection::parse(d)?),
            None => Ok(Self::default()),
        }
    }

    /// Returns the number of exported types or ids from this module.
    #[inline]
    pub fn len(&self) -> usize {
        self.raw_exports.len()
    }

    /// Returns `true` if this module does not export types or ids.
    #[inline]
    pub fn is_empty(&self) -> bool {
        self.raw_exports.is_empty()
    }

    /// Returns an iterator over all cross scope exports.
    pub fn exports(&self) -> CrossModuleExportIter<'_> {
        CrossModuleExportIter {
            exports: self.raw_exports.iter(),
        }
    }

    /// Resolves the global index of the given cross module import's local index.
    ///
    /// The global index can be used to retrieve items from the [`TypeInformation`] or
    /// [`IdInformation`] streams. If the given local index is not listed in the export list, this
    /// function returns `Ok(None)`.
    pub fn resolve_import<I>(&self, local_index: Local<I>) -> Result<Option<I>>
    where
        I: ItemIndex,
    {
        let local = local_index.0.into();
        let exports = &self.raw_exports;

        Ok(match exports.binary_search_by_key(&local, |r| r.local) {
            Ok(i) => Some(I::from(exports[i].global)),
            Err(_) => None,
        })
    }
}

#[derive(Clone, Debug, Default)]
pub struct LineIterator<'a> {
    /// Iterator over all subsections in the current module.
    sections: DebugSubsectionIterator<'a>,
    /// Iterator over all blocks in the current lines subsection.
    blocks: DebugLinesBlockIterator<'a>,
    /// Iterator over lines in the current block.
    lines: DebugLinesIterator<'a>,
    /// Iterator over optional columns in the current block.
    columns: DebugColumnsIterator<'a>,
}

impl<'a> FallibleIterator for LineIterator<'a> {
    type Item = LineInfo;
    type Error = Error;

    fn next(&mut self) -> Result<Option<Self::Item>> {
        loop {
            if let Some(entry) = self.lines.next()? {
                // A column entry is only returned if the debug lines subsection contains column
                // information. Otherwise, the columns iterator is empty. We can safely assume that
                // the number of line entries and column entries returned from the two iterators is
                // equivalent. If it were not, the creation of the block would already have failed.
                let column_entry = self.columns.next()?;

                // The high-level line iterator is only interested in actual line entries. It might
                // make sense to eventually fold markers at the same offset into the `LineInfo`
                // record.
                let line_entry = match entry {
                    LineEntry::Number(line_entry) => line_entry,
                    LineEntry::Marker(_) => continue,
                };

                let section_header = self.blocks.header;
                let block_header = self.lines.block;

                return Ok(Some(LineInfo {
                    offset: section_header.offset + line_entry.offset,
                    length: None, // TODO(ja): Infer length from the next entry or the parent..?
                    file_index: FileIndex(block_header.file_index),
                    line_start: line_entry.start_line,
                    line_end: line_entry.end_line,
                    column_start: column_entry.map(|e| e.start_column.into()),
                    column_end: column_entry.map(|e| e.end_column.into()),
                    kind: line_entry.kind,
                }));
            }

            if let Some(block) = self.blocks.next()? {
                self.lines = block.lines();
                self.columns = block.columns();
                continue;
            }

            if let Some(section) = self.sections.next()? {
                if section.kind == DebugSubsectionKind::Lines {
                    let lines_section = DebugLinesSubsection::parse(section.data)?;
                    self.blocks = lines_section.blocks();
                }
                continue;
            }

            return Ok(None);
        }
    }
}

/// An iterator over line information records in a module.
#[derive(Clone, Debug, Default)]
pub struct InlineeLineIterator<'a> {
    annotations: BinaryAnnotationsIter<'a>,
    file_index: FileIndex,
    code_offset_base: u32,
    code_offset: PdbInternalSectionOffset,
    code_length: Option<u32>,
    line: u32,
    line_length: u32,
    col_start: Option<u32>,
    col_end: Option<u32>,
    line_kind: LineInfoKind,
    last_info: Option<LineInfo>,
}

impl<'a> InlineeLineIterator<'a> {
    fn new(
        parent_offset: PdbInternalSectionOffset,
        inline_site: &InlineSiteSymbol<'a>,
        inlinee_line: InlineeSourceLine<'a>,
    ) -> Self {
        Self {
            annotations: inline_site.annotations.iter(),
            file_index: inlinee_line.file_id,
            code_offset_base: 0,
            code_offset: parent_offset,
            code_length: None,
            line: inlinee_line.line,
            line_length: 1,
            col_start: None,
            col_end: None,
            line_kind: LineInfoKind::Statement,
            last_info: None,
        }
    }
}

impl<'a> FallibleIterator for InlineeLineIterator<'a> {
    type Item = LineInfo;
    type Error = Error;

    fn next(&mut self) -> Result<Option<Self::Item>> {
        while let Some(op) = self.annotations.next()? {
            match op {
                BinaryAnnotation::CodeOffset(code_offset) => {
                    self.code_offset.offset = code_offset;
                }
                BinaryAnnotation::ChangeCodeOffsetBase(code_offset_base) => {
                    self.code_offset_base = code_offset_base;
                }
                BinaryAnnotation::ChangeCodeOffset(delta) => {
                    self.code_offset = self.code_offset.wrapping_add(delta);
                }
                BinaryAnnotation::ChangeCodeLength(code_length) => {
                    if let Some(ref mut last_info) = self.last_info {
                        if last_info.length.is_none() && last_info.kind == self.line_kind {
                            last_info.length = Some(code_length);
                        }
                    }

                    self.code_offset = self.code_offset.wrapping_add(code_length);
                }
                BinaryAnnotation::ChangeFile(file_index) => {
                    // NOTE: There seems to be a bug in VS2015-VS2019 compilers that generates
                    // invalid binary annotations when file changes are involved. This can be
                    // triggered by #including files directly into inline functions. The
                    // `ChangeFile` annotations are generated in the wrong spot or missing
                    // completely. This renders information on the file effectively useless in a lot
                    // of cases.
                    self.file_index = file_index;
                }
                BinaryAnnotation::ChangeLineOffset(delta) => {
                    self.line = (i64::from(self.line) + i64::from(delta)) as u32;
                }
                BinaryAnnotation::ChangeLineEndDelta(line_length) => {
                    self.line_length = line_length;
                }
                BinaryAnnotation::ChangeRangeKind(kind) => {
                    self.line_kind = match kind {
                        0 => LineInfoKind::Expression,
                        1 => LineInfoKind::Statement,
                        _ => self.line_kind,
                    };
                }
                BinaryAnnotation::ChangeColumnStart(col_start) => {
                    self.col_start = Some(col_start);
                }
                BinaryAnnotation::ChangeColumnEndDelta(delta) => {
                    self.col_end = self
                        .col_end
                        .map(|col_end| (i64::from(col_end) + i64::from(delta)) as u32)
                }
                BinaryAnnotation::ChangeCodeOffsetAndLineOffset(code_delta, line_delta) => {
                    self.code_offset += code_delta;
                    self.line = (i64::from(self.line) + i64::from(line_delta)) as u32;
                }
                BinaryAnnotation::ChangeCodeLengthAndCodeOffset(code_length, code_delta) => {
                    self.code_length = Some(code_length);
                    self.code_offset += code_delta;
                }
                BinaryAnnotation::ChangeColumnEnd(col_end) => {
                    self.col_end = Some(col_end);
                }
            }

            if !op.emits_line_info() {
                continue;
            }

            if let Some(ref mut last_info) = self.last_info {
                if last_info.length.is_none() && last_info.kind == self.line_kind {
                    last_info.length = Some(self.code_offset.offset - self.code_offset_base);
                }
            }

            let line_info = LineInfo {
                kind: self.line_kind,
                file_index: self.file_index,
                offset: self.code_offset + self.code_offset_base,
                length: self.code_length,
                line_start: self.line,
                line_end: self.line + self.line_length,
                column_start: self.col_start,
                column_end: self.col_end,
            };

            // Code length resets with every line record.
            self.code_length = None;

            // Finish the previous record and emit it. The current record is stored so that the
            // length can be inferred from subsequent operators or the next line info.
            if let Some(last_info) = std::mem::replace(&mut self.last_info, Some(line_info)) {
                return Ok(Some(last_info));
            }
        }

        Ok(self.last_info.take())
    }
}

/// An inlined function that can evaluate to line information.
#[derive(Clone, Debug, Default)]
pub struct Inlinee<'a>(InlineeSourceLine<'a>);

impl<'a> Inlinee<'a> {
    /// The index of this inlinee in the `IdInformation` stream (IPI).
    pub fn index(&self) -> IdIndex {
        self.0.inlinee
    }

    /// Returns an iterator over line records for an inline site.
    ///
    /// Note that line records are not guaranteed to be ordered by source code offset. If a
    /// monotonic order by `PdbInternalSectionOffset` or `Rva` is required, the lines have to be
    /// sorted manually.
    pub fn lines(
        &self,
        parent_offset: PdbInternalSectionOffset,
        inline_site: &InlineSiteSymbol<'a>,
    ) -> InlineeLineIterator<'a> {
        InlineeLineIterator::new(parent_offset, inline_site, self.0)
    }
}

/// An iterator over line information records in a module.
#[derive(Clone, Debug, Default)]
pub struct InlineeIterator<'a> {
    inlinee_lines: DebugInlineeLinesIterator<'a>,
}

impl<'a> InlineeIterator<'a> {
    pub(crate) fn parse(data: &'a [u8]) -> Result<Self> {
        let inlinee_data = DebugSubsectionIterator::new(data)
            .find(|sec| sec.kind == DebugSubsectionKind::InlineeLines)?
            .map(|sec| sec.data);

        let inlinee_lines = match inlinee_data {
            Some(d) => DebugInlineeLinesSubsection::parse(d)?,
            None => DebugInlineeLinesSubsection::default(),
        };

        Ok(Self {
            inlinee_lines: inlinee_lines.lines(),
        })
    }
}

impl<'a> FallibleIterator for InlineeIterator<'a> {
    type Item = Inlinee<'a>;
    type Error = Error;

    fn next(&mut self) -> Result<Option<Self::Item>> {
        match self.inlinee_lines.next() {
            Ok(Some(inlinee_line)) => Ok(Some(Inlinee(inlinee_line))),
            Ok(None) => Ok(None),
            Err(error) => Err(error),
        }
    }
}

#[derive(Clone, Debug, Default)]
pub struct FileIterator<'a> {
    checksums: DebugFileChecksumsIterator<'a>,
}

impl<'a> FallibleIterator for FileIterator<'a> {
    type Item = FileInfo<'a>;
    type Error = Error;

    fn next(&mut self) -> Result<Option<Self::Item>> {
        match self.checksums.next() {
            Ok(Some(entry)) => Ok(Some(FileInfo {
                name: entry.name,
                checksum: entry.checksum,
            })),
            Ok(None) => Ok(None),
            Err(error) => Err(error),
        }
    }
}

pub struct LineProgram<'a> {
    data: &'a [u8],
    file_checksums: DebugFileChecksumsSubsection<'a>,
}

impl<'a> LineProgram<'a> {
    pub(crate) fn parse(data: &'a [u8]) -> Result<Self> {
        let checksums_data = DebugSubsectionIterator::new(data)
            .find(|sec| sec.kind == DebugSubsectionKind::FileChecksums)?
            .map(|sec| sec.data);

        let file_checksums = match checksums_data {
            Some(d) => DebugFileChecksumsSubsection::parse(d)?,
            None => DebugFileChecksumsSubsection::default(),
        };

        Ok(Self {
            data,
            file_checksums,
        })
    }

    pub(crate) fn lines(&self) -> LineIterator<'a> {
        LineIterator {
            sections: DebugSubsectionIterator::new(self.data),
            blocks: DebugLinesBlockIterator::default(),
            lines: DebugLinesIterator::default(),
            columns: DebugColumnsIterator::default(),
        }
    }

    pub(crate) fn lines_at_offset(&self, offset: PdbInternalSectionOffset) -> LineIterator<'a> {
        // Since we only care about the start offset of an entire debug lines subsection, we can
        // quickly advance to the first (and only) subsection that matches that offset. Since they
        // are non-overlapping and not empty, we can bail out at the first match.
        let section = DebugSubsectionIterator::new(self.data)
            .filter(|section| section.kind == DebugSubsectionKind::Lines)
            .and_then(|section| DebugLinesSubsection::parse(section.data))
            .find(|lines_section| lines_section.header.offset == offset);

        match section {
            Ok(Some(section)) => LineIterator {
                sections: DebugSubsectionIterator::default(),
                blocks: section.blocks(),
                lines: DebugLinesIterator::default(),
                columns: DebugColumnsIterator::default(),
            },
            _ => Default::default(),
        }
    }

    pub(crate) fn files(&self) -> FileIterator<'a> {
        FileIterator {
            checksums: self.file_checksums.entries().unwrap_or_default(),
        }
    }

    pub(crate) fn get_file_info(&self, index: FileIndex) -> Result<FileInfo<'a>> {
        // The file index actually contains the byte offset value into the file_checksums
        // subsection. Therefore, treat it as the offset.
        let mut entries = self.file_checksums.entries_at_offset(index)?;
        let entry = entries
            .next()?
            .ok_or_else(|| Error::InvalidFileChecksumOffset(index.0))?;

        Ok(FileInfo {
            name: entry.name,
            checksum: entry.checksum,
        })
    }
}

#[cfg(test)]
mod tests {
    use super::*;

    use std::mem;

    use crate::symbol::BinaryAnnotations;

    #[test]
    fn test_line_number_header() {
        assert_eq!(mem::size_of::<LineNumberHeader>(), 8);
        assert_eq!(mem::align_of::<LineNumberHeader>(), 4);
    }

    #[test]
    fn test_column_number_header() {
        assert_eq!(mem::size_of::<ColumnNumberEntry>(), 4);
        assert_eq!(mem::align_of::<ColumnNumberEntry>(), 2);
    }

    #[test]
    fn test_debug_lines_block_header() {
        assert_eq!(mem::size_of::<DebugLinesBlockHeader>(), 12);
        assert_eq!(mem::align_of::<DebugLinesBlockHeader>(), 4);
    }

    #[test]
    fn test_raw_cross_scope_export() {
        assert_eq!(mem::size_of::<RawCrossScopeExport>(), 8);
        assert_eq!(mem::align_of::<RawCrossScopeExport>(), 4);
    }

    #[test]
    fn test_parse_inlinee_lines() {
        let data = &[
            0, 0, 0, 0, 254, 18, 0, 0, 104, 1, 0, 0, 24, 0, 0, 0, 253, 18, 0, 0, 104, 1, 0, 0, 28,
            0, 0, 0,
        ];

        let inlinee_lines = DebugInlineeLinesSubsection::parse(data).expect("parse inlinee lines");
        assert!(!inlinee_lines.header.has_extra_files());

        let lines: Vec<_> = inlinee_lines
            .lines()
            .collect()
            .expect("collect inlinee lines");

        let expected = [
            InlineeSourceLine {
                inlinee: IdIndex(0x12FE),
                file_id: FileIndex(0x168),
                line: 24,
                extra_files: &[],
            },
            InlineeSourceLine {
                inlinee: IdIndex(0x12FD),
                file_id: FileIndex(0x168),
                line: 28,
                extra_files: &[],
            },
        ];

        assert_eq!(lines, expected);
    }

    #[test]
    fn test_parse_inlinee_lines_with_files() {
        let data = &[
            1, 0, 0, 0, 235, 102, 9, 0, 232, 37, 0, 0, 19, 0, 0, 0, 1, 0, 0, 0, 216, 26, 0, 0, 240,
            163, 7, 0, 176, 44, 0, 0, 120, 0, 0, 0, 1, 0, 0, 0, 120, 3, 0, 0,
        ];

        let inlinee_lines = DebugInlineeLinesSubsection::parse(data).expect("parse inlinee lines");
        assert!(inlinee_lines.header.has_extra_files());

        let lines: Vec<_> = inlinee_lines
            .lines()
            .collect()
            .expect("collect inlinee lines");

        let expected = [
            InlineeSourceLine {
                inlinee: IdIndex(0x966EB),
                file_id: FileIndex(0x25e8),
                line: 19,
                extra_files: &[216, 26, 0, 0],
            },
            InlineeSourceLine {
                inlinee: IdIndex(0x7A3F0),
                file_id: FileIndex(0x2cb0),
                line: 120,
                extra_files: &[120, 3, 0, 0],
            },
        ];

        assert_eq!(lines, expected)
    }

    #[test]
    fn test_inlinee_lines() {
        // Obtained from a PDB compiling Breakpad's crash_generation_client.obj

        // S_GPROC32: [0001:00000120], Cb: 00000054
        //   S_INLINESITE: Parent: 0000009C, End: 00000318, Inlinee:             0x1173
        //     S_INLINESITE: Parent: 00000190, End: 000001EC, Inlinee:             0x1180
        //     BinaryAnnotations:    CodeLengthAndCodeOffset 2 3f  CodeLengthAndCodeOffset 3 9
        let inline_site = InlineSiteSymbol {
            parent: Some(SymbolIndex(0x190)),
            end: SymbolIndex(0x1ec),
            inlinee: IdIndex(0x1180),
            invocations: None,
            annotations: BinaryAnnotations::new(&[12, 2, 63, 12, 3, 9, 0, 0]),
        };

        // Inline site from corresponding DEBUG_S_INLINEELINES subsection:
        let inlinee_line = InlineeSourceLine {
            inlinee: IdIndex(0x1180),
            file_id: FileIndex(0x270),
            line: 341,
            extra_files: &[],
        };

        // Parent offset from procedure root:
        // S_GPROC32: [0001:00000120]
        let parent_offset = PdbInternalSectionOffset {
            offset: 0x120,
            section: 0x1,
        };

        let iter = InlineeLineIterator::new(parent_offset, &inline_site, inlinee_line);
        let lines: Vec<_> = iter.collect().expect("collect inlinee lines");

        let expected = [
            LineInfo {
                offset: PdbInternalSectionOffset {
                    section: 0x1,
                    offset: 0x015f,
                },
                length: Some(2),
                file_index: FileIndex(0x270),
                line_start: 341,
                line_end: 342,
                column_start: None,
                column_end: None,
                kind: LineInfoKind::Statement,
            },
            LineInfo {
                offset: PdbInternalSectionOffset {
                    section: 0x1,
                    offset: 0x0168,
                },
                length: Some(3),
                file_index: FileIndex(0x270),
                line_start: 341,
                line_end: 342,
                column_start: None,
                column_end: None,
                kind: LineInfoKind::Statement,
            },
        ];

        assert_eq!(lines, expected);
    }

    #[repr(align(4))]
    struct Align4<T>(T);

    /// Aligned data for parsing cross module imports.
    ///
    /// When parsing them from the file, alignment is validated during ruintime using
    /// `cast_aligned`. If alignment is validated, it throws an error.
    const CROSS_MODULE_IMPORT_DATA: Align4<[u8; 76]> = Align4([
        // module 0
        189, 44, 0, 0, // module name 2CBD
        14, 0, 0, 0, // 14 imports (all IDs, no Types)
        171, 19, 0, 128, // 800013AB
        37, 20, 0, 128, // 80001425
        161, 19, 0, 128, // 800013A1
        90, 20, 0, 128, // 8000145A
        159, 19, 0, 128, // 8000139F
        55, 20, 0, 128, // 80001437
        109, 17, 0, 128, // 8000116D
        238, 17, 0, 128, // 800011EE
        246, 19, 0, 128, // 800013F6
        69, 20, 0, 128, // 80001445
        104, 19, 0, 128, // 80001368
        148, 20, 0, 128, // 80001494
        195, 20, 0, 128, // 800014C3
        219, 20, 0, 128, // 800014DB
        // module 1
        21, 222, 0, 0, // module name DE15
        1, 0, 0, 0, // 1 import (id)
        96, 22, 0, 128, // 80001660
    ]);

    #[test]
    fn test_parse_cross_section_imports() {
        let sec = DebugCrossScopeImportsSubsection::parse(&CROSS_MODULE_IMPORT_DATA.0)
            .expect("parse imports");

        let modules: Vec<_> = sec.modules().collect().expect("collect imports");
        assert_eq!(modules.len(), 2);

        let module = modules[0];
        assert_eq!(module.get(0), Some(Local(IdIndex(0x8000_13AB))));
        assert_eq!(module.get(13), Some(Local(IdIndex(0x8000_14DB))));
        assert_eq!(module.get::<IdIndex>(14), None);
    }

    #[test]
    fn test_resolve_cross_module_import() {
        let sec = DebugCrossScopeImportsSubsection::parse(&CROSS_MODULE_IMPORT_DATA.0)
            .expect("parse imports");

        let imports = CrossModuleImports::from_section(sec).expect("parse section");
        let cross_ref = imports
            .resolve_import(IdIndex(0x8000_000A))
            .expect("resolve import");

        let expected = CrossModuleRef(
            // The module index is 0x000 = 1st module.
            ModuleRef(StringRef(0x2CBD)),
            // The import index is 0x0000A = 11th element.
            Local(IdIndex(0x8000_1368)),
        );

        assert_eq!(cross_ref, expected);
    }

    #[test]
    fn test_resolve_cross_module_import2() {
        let sec = DebugCrossScopeImportsSubsection::parse(&CROSS_MODULE_IMPORT_DATA.0)
            .expect("parse imports");

        let imports = CrossModuleImports::from_section(sec).expect("parse section");
        let cross_ref = imports
            .resolve_import(IdIndex(0x8010_0000))
            .expect("resolve import");

        let expected = CrossModuleRef(
            // The module index is 0x001 = 2nd module.
            ModuleRef(StringRef(0xDE15)),
            // The import index is 0x00001 = 1st element.
            Local(IdIndex(0x8000_1660)),
        );

        assert_eq!(cross_ref, expected);
    }

    const CROSS_MODULE_EXPORT_DATA: Align4<[u8; 32]> = Align4([
        31, 16, 0, 0, 12, 16, 0, 0, // 101F -> 100C
        32, 16, 0, 0, 79, 34, 0, 0, // 1020 -> 224F
        92, 17, 0, 128, 97, 17, 0, 0, // 8000115C -> 1161
        109, 17, 0, 128, 98, 17, 0, 0, // 8000116D -> 1162
    ]);

    #[test]
    fn test_iter_cross_module_exports() {
        let section = DebugCrossScopeExportsSubsection::parse(&CROSS_MODULE_EXPORT_DATA.0)
            .expect("parse exports");
        let exports = CrossModuleExports::from_section(section).expect("parse section");

        let exports: Vec<_> = exports.exports().collect().expect("collect exports");

        let expected = [
            CrossModuleExport::Type(Local(TypeIndex(0x101F)), TypeIndex(0x100C)),
            CrossModuleExport::Type(Local(TypeIndex(0x1020)), TypeIndex(0x224F)),
            CrossModuleExport::Id(Local(IdIndex(0x8000_115C)), IdIndex(0x1161)),
            CrossModuleExport::Id(Local(IdIndex(0x8000_116D)), IdIndex(0x1162)),
        ];

        assert_eq!(exports, expected);
    }

    #[test]
    fn test_resolve_cross_module_ref() {
        let section = DebugCrossScopeExportsSubsection::parse(&CROSS_MODULE_EXPORT_DATA.0)
            .expect("parse exports");
        let exports = CrossModuleExports::from_section(section).expect("parse section");

        let type_index = exports
            .resolve_import(Local(TypeIndex(0x101F)))
            .expect("resolve type");
        assert_eq!(type_index, Some(TypeIndex(0x100C)));

        let id_index = exports
            .resolve_import(Local(IdIndex(0x8000_115C)))
            .expect("resolve id");
        assert_eq!(id_index, Some(IdIndex(0x1161)));

        let missing_index = exports
            .resolve_import(Local(TypeIndex(0xFEED)))
            .expect("resolve missing");
        assert_eq!(missing_index, None);
    }
}<|MERGE_RESOLUTION|>--- conflicted
+++ resolved
@@ -1,11 +1,7 @@
-<<<<<<< HEAD
 use std::mem;
 use std::slice;
 
-use scroll::{ctx::TryFromCtx, Pread};
-=======
 use scroll::{ctx::TryFromCtx, Endian, Pread};
->>>>>>> b72a5903
 
 use crate::common::*;
 use crate::modi::{
@@ -293,13 +289,8 @@
 }
 
 /// The raw line number entry in a PDB.
-<<<<<<< HEAD
 #[repr(C)]
-#[derive(Clone, Copy, Debug, Pread)]
-=======
-#[repr(C, packed)]
 #[derive(Clone, Copy, Debug)]
->>>>>>> b72a5903
 struct LineNumberHeader {
     /// Offset to start of code bytes for line number.
     offset: u32,
@@ -429,13 +420,8 @@
     }
 }
 
-<<<<<<< HEAD
-#[derive(Clone, Copy, Debug, Default, Pread)]
 #[repr(C)]
-=======
 #[derive(Clone, Copy, Debug, Default)]
-#[repr(C, packed)]
->>>>>>> b72a5903
 struct ColumnNumberEntry {
     start_column: u16,
     end_column: u16,
@@ -474,13 +460,8 @@
     }
 }
 
-<<<<<<< HEAD
 #[repr(C)]
-#[derive(Clone, Copy, Debug, Default, Pread)]
-=======
-#[repr(C, packed)]
 #[derive(Clone, Copy, Debug, Default)]
->>>>>>> b72a5903
 struct DebugLinesBlockHeader {
     /// Offset of the file checksum in the file checksums debug subsection.
     file_index: u32,
@@ -845,7 +826,7 @@
 ///  1. Binary search over a slice of exports to find the one matching a given local index
 ///  2. Enumerate all for debugging purposes
 #[repr(C)]
-#[derive(Clone, Copy, Debug, Eq, Ord, PartialEq, PartialOrd, Pread)]
+#[derive(Clone, Copy, Debug, Eq, Ord, PartialEq, PartialOrd)]
 struct RawCrossScopeExport {
     /// The local index within the module.
     ///
@@ -856,6 +837,20 @@
     ///
     /// This maps to `I: ItemIndex` in the public type signature.
     global: u32,
+}
+
+impl<'t> TryFromCtx<'t, Endian> for RawCrossScopeExport {
+    type Error = scroll::Error;
+    type Size = usize;
+
+    fn try_from_ctx(this: &'t [u8], le: Endian) -> scroll::Result<(Self, Self::Size)> {
+        let mut offset = 0;
+        let data = RawCrossScopeExport {
+            local: this.gread_with(&mut offset, le)?,
+            global: this.gread_with(&mut offset, le)?,
+        };
+        Ok((data, offset))
+    }
 }
 
 impl From<RawCrossScopeExport> for CrossModuleExport {
